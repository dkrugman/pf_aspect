--- conflicted
+++ resolved
@@ -11,9 +11,5 @@
 
 [ -f /home/pi/trace.log ] && rm /home/pi/trace.log
 LOGFILE="trace.log"
-<<<<<<< HEAD
 # Use unbuffer for proper process tracing output
-unbuffer ~/src/picframe/src/picframe/scripts/picframe | tee $LOGFILE &
-=======
-unbuffer ~/pf_aspect/src/picframe/scripts/picframe | tee $LOGFILE &
->>>>>>> a05ab858
+unbuffer ~/pf_aspect/src/picframe/scripts/picframe | tee $LOGFILE &