--- conflicted
+++ resolved
@@ -179,14 +179,9 @@
         model_config = self.get_model_config()  # alias for brevity as used several times below
         self.__logger.setLevel(model_config['log_level']) # set model logger
         root_logger = logging.getLogger()
-<<<<<<< HEAD
-        root_logger.setLevel(model_config['root_log_level'])  # set root logger
-        log_file = model_config['log_file']
-=======
         level = getattr(logging, self.get_model_config()['log_level'].upper(), logging.WARNING)
         root_logger.setLevel(level)
         log_file = self.get_model_config()['log_file']
->>>>>>> c7acf086
         if log_file != '':
             filehandler = logging.FileHandler(log_file)  # NB default appending so needs monitoring
             formatter = logging.Formatter('%(asctime)s - %(name)s - %(levelname)s - %(message)s')
