--- conflicted
+++ resolved
@@ -115,13 +115,10 @@
         if pic is not None and paused is not None: # text needs to be refreshed
             self.__make_text(pic, paused)
         self.__name_tm = max(self.__name_tm, time.time() + self.__show_text_tm)
-<<<<<<< HEAD
-=======
 
     def set_brightness(self, val):
         self.__slide.unif[55] = val # take immediate effect
 
->>>>>>> 1a7e2e32
     # Concatenate the specified images horizontally. Clip the taller
     # image to the height of the shorter image.
     def __create_image_pair(self, im1, im2):
@@ -240,14 +237,9 @@
         return self.__in_transition
 
     def slideshow_start(self):
-<<<<<<< HEAD
-        self.__display = pi3d.Display.create(x=0, y=0, frames_per_second=self.__fps,
-              display_config=pi3d.DISPLAY_CONFIG_HIDE_CURSOR, background=self.__background, use_glx=True) # ToDo initialise correctly
-=======
         self.__display = pi3d.Display.create(x=self.__display_x, y=self.__display_y,
               w=self.__display_w, h=self.__display_h, frames_per_second=self.__fps,
-              display_config=pi3d.DISPLAY_CONFIG_HIDE_CURSOR, background=self.__background)
->>>>>>> 1a7e2e32
+              display_config=pi3d.DISPLAY_CONFIG_HIDE_CURSOR, background=self.__background, use_glx=True) # TODO make use_glx a configurable item
         camera = pi3d.Camera(is_3d=False)
         shader = pi3d.Shader(self.__shader)
         self.__slide = pi3d.Sprite(camera=camera, w=self.__display.width, h=self.__display.height, z=5.0)
