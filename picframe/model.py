import yaml
import os
import time
import logging
import random
import json
import locale
from picframe.get_image_meta import GetImageMeta
from picframe.geo_reverse import GeoReverse

DEFAULT_CONFIGFILE = "~/.local/picframe/config/configuration.yaml"
DEFAULT_CONFIG = {
    'viewer': {
        'blur_amount': 12,
        'blur_zoom': 1.0,  
        'blur_edges': False, 
        'edge_alpha': 0.5, 
        'fps': 20.0, 
        'background': [0.2, 0.2, 0.3, 1.0],  
        'blend_type': 0.0, # {"blend":0.0, "burn":1.0, "bump":2.0}
        'font_file': '~/.local/picframe/data/fonts/NotoSans-Regular.ttf', 
        'shader': '~/.local/picframe/data/shaders/blend_new', 
        'show_text_fm': '%b %d, %Y',
        'show_text_tm': 20.0,
        'show_text_sz': 40,
        'show_text': "name location",
        'text_width': 90,
        'fit': False, 
        'auto_resize': True,
        'kenburns': False,
<<<<<<< HEAD
        'codepoints': '1234567890AÄÀBCÇDÈÉÊEFGHIÍJKLMNÑOÓÖPQRSTUÚÙÜVWXYZ., _-/abcdefghijklmnñopqrstuvwxyzáéèêàçíóúäöüß' # limit to 49 ie 7x7 grid_size'
=======
        'display_x': 0,
        'display_y': 0,
        'display_w': None,
        'display_h': None,
        'test_key': 'test_value',
>>>>>>> 1a7e2e32
    }, 
    'model': {
        'pic_dir': '~/Pictures', 
        'no_files_img': '~/.local/picframe/data/no_pictures.jpg',
        'subdirectory': '', 
        'check_dir_tm': 60.0, 
        'recent_n': 3, 
        'reshuffle_num': 1, 
        'time_delay': 200.0, 
        'fade_time': 10.0, 
        'shuffle': True,
        'image_attr': ['PICFRAME GPS'],                          # image attributes send by MQTT, Keys are taken from exifread library, 'PICFRAME GPS' is special to retrieve GPS lon/lat
        'load_geoloc': True,
        'locale': 'en_US.utf8',
        'key_list': [['tourism','amenity','isolated_dwelling'],['suburb','village'],['city','county'],['region','state','province'],['country']],
        'geo_key': 'this_needs_to@be_changed',  # use your email address
<<<<<<< HEAD
        'geo_file': '~/.local/picframe/data/geo_locations.txt', #TODO sqlite alternative
        'file_list_cache': '~/.local/picframe/data/file_list_cache.txt', #TODO sqlite altenative
        'portrait_pairs': False
=======
        'geo_file': './geo_locations.txt', #TODO sqlite alternative
        'file_list_cache': './file_list_cache.txt', #TODO sqlite altenative
        'portrait_pairs': False,
        'deleted_pictures': '/home/pi/picture_frame/DeletedPictures',
>>>>>>> 1a7e2e32
    },
    'mqtt': {
        'server': '', 
        'port': 8883, 
        'login': '', 
        'password': '', 
        'tls': '',
        'device_id': 'picframe',                                 # unique id of device. change if there is more than one picture frame
    }
}
EXTENSIONS = ['.png','.jpg','.jpeg'] # can add to these TODO process heif files


class Pic:

    def __init__(self, fname, orientation=1, mtime=None, dt=None, fdt=None, lat=None,
                 lon=None, aspect=1.5, shown_with=None, image_attr=None, location=None):
        self.fname = fname
        self.orientation = orientation
        self.mtime = mtime
        self.dt = dt
        self.fdt = fdt
        self.lat = lat # this is key to location desc record held as int(lat * 10000.0)
        self.lon = lon # this is key to location desc record held as int(lon * 10000.0)
        self.aspect = aspect
        self.shown_with = shown_with # set to pic_num of image this was paired with
        self.image_attr = image_attr
        self.location = None # use to pass to viewer but don't save in cache TODO check if this is best method


class Model:

    def __init__(self, configfile = DEFAULT_CONFIGFILE):
        self.__logger = logging.getLogger("model.Model")
        self.__logger.debug('creating an instance of Model')
        self.__config = DEFAULT_CONFIG
        self.__last_file_change = 0.0
        configfile = os.path.expanduser(configfile)
        self.__logger.info("Open config file: %s:",configfile)
        with open(configfile, 'r') as stream:
            try:
                conf = yaml.safe_load(stream)
                for section in ['viewer', 'model', 'mqtt']:
                    self.__config[section] = {**DEFAULT_CONFIG[section], **conf[section]}
                self.__logger.debug('config data = %s', self.__config)
            except yaml.YAMLError as exc:
                self.__logger.error("Can't parse yaml config file: %s: %s", configfile, exc)
        self.__file_list = []
        self.__number_of_files = 0
        self.__reload_files = False
        self.__file_index = 0
        self.__current_pics = (None, None) # this hold a tuple of (pic, None) or two pic objects if portrait pairs
        self.__num_run_through = 0
        self.__get_files()
        model_config = self.get_model_config() # alias for brevity as used several times below
        try:
            locale.setlocale(locale.LC_TIME, model_config['locale'])
        except:
            self.__logger.error("error trying to set locale to {}".format(model_config['locale']))
        self.__load_geoloc = model_config['load_geoloc']
        self.__geo_reverse = GeoReverse(model_config['geo_key'], model_config['geo_file'], key_list=self.get_model_config()['key_list'])
        file_path = model_config['file_list_cache']
        self.__file_list_cache = {}
        if os.path.isfile(file_path):
            with open(file_path) as f:
                for line in f:
                    if line == '\n':
                        continue
                    pic = Pic(**json.loads(line))
                    self.__file_list_cache[pic.fname] = pic
        if model_config['portrait_pairs']:
            self.__set_shown_with()
        self.__deleted_pictures = model_config['deleted_pictures']


    def get_viewer_config(self):
        return self.__config['viewer']

    def get_model_config(self):
        return self.__config['model']

    def get_mqtt_config(self):
        return self.__config['mqtt']

    @property
    def fade_time(self):
        return self.__config['model']['fade_time']

    @fade_time.setter
    def fade_time(self, time):
        self.__config['model']['fade_time'] = time

    @property
    def time_delay(self):
        return self.__config['model']['time_delay']
    
    @time_delay.setter
    def time_delay(self, time):
        self.__config['model']['time_delay'] = time

    @property
    def subdirectory(self):
        return self.__config['model']['subdirectory']

    @subdirectory.setter
    def subdirectory(self, dir):
        pic_dir = self.get_model_config()['pic_dir']
        _, root = os.path.split(pic_dir)
        actual_dir = root
        if self.subdirectory != '':
            actual_dir = self.subdirectory
        if actual_dir != dir:
            if root == dir:
                self.__config['model']['subdirectory'] = ''
            else:
                self.__config['model']['subdirectory'] = dir
            self.__logger.info("Set subdirectory to: %s", self.__config['model']['subdirectory'])
            self.__reload_files = True

    def get_directory_list(self):
        pic_dir = os.path.expanduser(self.get_model_config()['pic_dir'])
        _, root = os.path.split(pic_dir)
        actual_dir = root
        if self.subdirectory != '':
            actual_dir = self.subdirectory
        subdir_list = next(os.walk(pic_dir))[1]
        subdir_list.insert(0,root)
        return actual_dir, subdir_list

    @property
    def shuffle(self):
        return self.__config['model']['shuffle']

    @shuffle.setter
    def shuffle(self, val:bool):
        self.__config['model']['shuffle'] = val
        if val == True:
            self.__shuffle_files()
        else:
            self.__sort_files()

    def __set_shown_with(self):
        for (_, pic) in self.__file_list_cache.items(): # first clear existing ones
            pic.shown_with = None
        for i in range(self.__number_of_files - 1): # up to second to last
            fname = self.__file_list[i][0]
            if fname in self.__file_list_cache:
                pic = self.__file_list_cache[fname]
                if pic.aspect < 1.0 and pic.shown_with is None:
                    for j in range(i + 1, self.__number_of_files): # start on next
                        other_fname = self.__file_list[j][0]
                        if other_fname in self.__file_list_cache:
                            other_pic = self.__file_list_cache[other_fname]
                            if other_pic.aspect < 1.0 and other_pic.shown_with is None:
                                other_pic.shown_with = i
                                break # inner loop. just select one other picture

    def check_for_file_changes(self):
    # check modification time of pic_dir and its sub folders
        update = False
        pic_dir = os.path.expanduser(self.get_model_config()['pic_dir'])
        sub_dir = self.subdirectory
        picture_dir = os.path.join(pic_dir, sub_dir)
        for root, _, _ in os.walk(picture_dir):
            mod_tm = os.stat(root).st_mtime
            if mod_tm > self.__last_file_change:
                self.__last_file_change = mod_tm
                self.__logger.info('files changed in %s at %s', pic_dir, self.__last_file_change)
                update = True
        if update == True:
            self.__reload_files = True
        self.__logger.debug('Check for file changes = %s', update)
        return update
    
    def __get_image_date(self, file_path_name):
        file_path_name = os.path.expanduser(file_path_name)
        dt = os.path.getmtime(file_path_name) # use file last modified date as default
        try:
            exifs = GetImageMeta(file_path_name)
            val = exifs.get_exif('EXIF DateTimeOriginal')
            if val['EXIF DateTimeOriginal'] != None:
                dt = time.mktime(time.strptime(val['EXIF DateTimeOriginal'], '%Y:%m:%d %H:%M:%S'))
        except OSError as e:
            self.__logger.warning("Can't extract exif data from file: \"%s\"", file_path_name)
            self.__logger.warning("Cause: %s", e)
        return round(dt, 2) # 10ms saves storing lots of decimal places!

    def __get_image_attr(self, file_path_name):
        orientation = 1
        image_attr_list = {}
        size = None
        try:
            exifs = GetImageMeta(file_path_name)
            orientation = exifs.get_orientation()
            size = exifs.get_size()
            for exif in self.get_model_config()['image_attr']:
                if (exif == 'PICFRAME GPS'):
                    image_attr_list.update(exifs.get_locaction())
                else:
                    image_attr_list.update(exifs.get_exif(exif))
        except OSError as e:
            self.__logger.warning("Can't extract exif data from file: \"%s\"", file_path_name)
            self.__logger.warning("Cause: %s", e)
        return size, orientation, image_attr_list

    def __get_files(self):
        self.__file_list = []
        picture_dir = os.path.join(os.path.expanduser(self.get_model_config()['pic_dir']), self.subdirectory)
        for root, _dirnames, filenames in os.walk(picture_dir):
            mod_tm = os.stat(root).st_mtime # time of alteration in a directory
            if mod_tm > self.__last_file_change:
                self.__last_file_change = mod_tm
            for filename in filenames:
                ext = os.path.splitext(filename)[1].lower()
                if ext in EXTENSIONS and not '.AppleDouble' in root and not filename.startswith('.'):
                    file_path_name = os.path.join(root, filename)
                    # __file_list just holds file_path and mdate
                    self.__file_list.append([file_path_name, round(os.path.getmtime(file_path_name),2)])
        if len(self.__file_list) == 0:
            img = os.path.expanduser(self.get_model_config()['no_files_img'])
            mtime = os.path.getmtime(img)
            self.__file_list.append([img, mtime])
        else: 
            if self.get_model_config()['shuffle']:
                self.__shuffle_files()
            else:
                self.__sort_files()
        self.__number_of_files = len(self.__file_list)
        self.__file_index = 0
        self.__num_run_through = 0
        self.__reload_files = False

    def set_next_file_to_previous_file(self):
        self.__file_index = (self.__file_index - 2) % self.__number_of_files
        if self.get_model_config()['portrait_pairs']:
            for _ in range(0, self.__number_of_files):
                (fname, mtime) = self.__file_list[self.__file_index]
                if fname in self.__file_list_cache and self.__file_list_cache[fname].shown_with is not None:
                    self.__file_index = (self.__file_index - 1) % self.__number_of_files
                    continue

    def get_next_file(self, date_from = None, date_to = None):
        # returns a tuple of (pic, None) or (pic, paired_pic) in case
        if self.__reload_files == True:
            self.__get_files()
            if self.get_model_config()['portrait_pairs']:
                self.__set_shown_with()

        if self.__file_index == self.__number_of_files:
            self.__num_run_through += 1
            if self.get_model_config()['shuffle'] and (self.__num_run_through >= self.get_model_config()['reshuffle_num']):
                self.__num_run_through = 0
                self.__shuffle_files()
            self.__file_index = 0

        found = False
        pic = None
        pics = None
        for _ in range(0, self.__number_of_files):
            (fname, mtime) = self.__file_list[self.__file_index]
            mtime = round(mtime, 2) # save space in cache
            if fname in self.__file_list_cache: #check cache first TODO use sqlite db
                pic = self.__file_list_cache[fname]
                pic.mtime = mtime # in case it's changed
            else: # exif info hasn't been extracted yet
                pic = Pic(fname, mtime=mtime)
                (w, h), orientation, image_attr = self.__get_image_attr(pic.fname)
                pic.orientation = orientation
                pic.image_attr = image_attr
                pic.aspect =  h / w if orientation == 6 or orientation == 8 else w / h
                pic.aspect = round(pic.aspect, 4) # accurate to 1 part in 10,000
                if ('latitude' in image_attr and 'longitude' in image_attr and
                    type(image_attr['latitude']) is float and type(image_attr['longitude']) is float):
                    pic.lat = int(image_attr['latitude'] * 10000.0 + 0.5) # hold as ints, used as keys in description table
                    pic.lon = int(image_attr['longitude'] * 10000.0 + 0.5)

                dt = self.__get_image_date(pic.fname)
                pic.dt = dt
                pic.fdt = time.strftime(self.get_viewer_config()['show_text_fm'], time.localtime(dt))
                self.__file_list_cache[pic.fname] = pic
                file_path = os.path.expanduser(self.get_model_config()['file_list_cache'])
                with open(file_path, 'a+') as f:
                    f.write(json.dumps(pic, default=lambda o : o.__dict__) + "\n")
            if self.get_model_config()['portrait_pairs'] and pic.shown_with is not None:
                self.__file_index = (self.__file_index + 1) % self.__number_of_files
                continue # only show this image with selection of left hand half
            if date_from is not None:
                if pic.dt < date_from:
                    self.__file_index = (self.__file_index + 1) % self.__number_of_files
                    continue
            if date_to is not None:
                if pic.dt > date_to:
                    self.__file_index = (self.__file_index + 1) % self.__number_of_files
                    continue
            found = True
            #TODO check on mechanism for getting geo location description. At moment wait until pic has been selected
            if self.__load_geoloc and pic.lat is not None and pic.lon is not None:
                pic.location = self.__geo_reverse.get_address(pic.lat, pic.lon)
            if self.get_model_config()['portrait_pairs']: # pic.shown_with must be None to get here. Find pair
                paired_pic = None
                for other_pic in self.__file_list_cache.values():
                    if other_pic.shown_with == self.__file_index:
                        paired_pic = other_pic
                        break
                pics = (pic, paired_pic)
            else:
                pics = (pic, None)
            break
        if not found: #TODO to get here requires every image to have exif extracted
            file = os.path.expanduser(self.get_model_config()['no_files_img'])
            return (Pic(fname=file), None) # don't do exif lookup on no_files_img
        self.__file_index  += 1
        self.__logger.info('Next file in list: %s', pic.fname)
        self.__logger.debug('Image attributes: %s', pic.image_attr)
        self.__current_pics = pics
        return pics #now a tuple

    def get_current_pics(self):
        return self.__current_pics

    def delete_file(self):
        # delete the current pic. If it's a portrait pair then only the left one will be deleted
        pic = self.__current_pics[0]
        if pic is None:
            return None
        f_to_delete = pic.fname
        move_to_dir = os.path.expanduser(self.__deleted_pictures)
        # TODO should these os system calls be inside a try block in case the file has been deleted after it started to show?
        if not os.path.exists(move_to_dir):
          os.system("sudo -u pi mkdir {}".format(move_to_dir)) # problems with ownership using python func
        os.system("sudo mv '{}' '{}'".format(f_to_delete, move_to_dir)) # and with SMB drives
        # find and delete record from __file_list
        for i, file_rec in enumerate(self.__file_list):
            if file_rec[0] == f_to_delete:
                self.__file_list.pop(i)
                self.__number_of_files -= 1
                break
        self.__set_shown_with()

    def __shuffle_files(self):
        self.__file_list.sort(key=lambda x: x[1]) # will be later files last
        recent_n = self.get_model_config()['recent_n']
        temp_list_first = self.__file_list[-recent_n:]
        temp_list_last = self.__file_list[:-recent_n]
        random.seed()
        random.shuffle(temp_list_first)
        random.shuffle(temp_list_last)
        self.__file_list = temp_list_first + temp_list_last

    def __sort_files(self):
        self.__file_list.sort() # if not shuffled; sort by name

    def get_number_of_files(self):
        return self.__number_of_files<|MERGE_RESOLUTION|>--- conflicted
+++ resolved
@@ -28,15 +28,12 @@
         'fit': False, 
         'auto_resize': True,
         'kenburns': False,
-<<<<<<< HEAD
-        'codepoints': '1234567890AÄÀBCÇDÈÉÊEFGHIÍJKLMNÑOÓÖPQRSTUÚÙÜVWXYZ., _-/abcdefghijklmnñopqrstuvwxyzáéèêàçíóúäöüß' # limit to 49 ie 7x7 grid_size'
-=======
         'display_x': 0,
         'display_y': 0,
         'display_w': None,
         'display_h': None,
         'test_key': 'test_value',
->>>>>>> 1a7e2e32
+        'codepoints': '1234567890AÄÀBCÇDÈÉÊEFGHIÍJKLMNÑOÓÖPQRSTUÚÙÜVWXYZ., _-/abcdefghijklmnñopqrstuvwxyzáéèêàçíóúäöüß', # limit to 49 ie 7x7 grid_size'
     }, 
     'model': {
         'pic_dir': '~/Pictures', 
@@ -53,16 +50,10 @@
         'locale': 'en_US.utf8',
         'key_list': [['tourism','amenity','isolated_dwelling'],['suburb','village'],['city','county'],['region','state','province'],['country']],
         'geo_key': 'this_needs_to@be_changed',  # use your email address
-<<<<<<< HEAD
         'geo_file': '~/.local/picframe/data/geo_locations.txt', #TODO sqlite alternative
         'file_list_cache': '~/.local/picframe/data/file_list_cache.txt', #TODO sqlite altenative
         'portrait_pairs': False
-=======
-        'geo_file': './geo_locations.txt', #TODO sqlite alternative
-        'file_list_cache': './file_list_cache.txt', #TODO sqlite altenative
-        'portrait_pairs': False,
-        'deleted_pictures': '/home/pi/picture_frame/DeletedPictures',
->>>>>>> 1a7e2e32
+        'deleted_pictures': '~/DeletedPictures',
     },
     'mqtt': {
         'server': '', 
